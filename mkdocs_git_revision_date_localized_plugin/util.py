--- conflicted
+++ resolved
@@ -18,25 +18,6 @@
         self.config = config
         self.repo_cache = {}
 
-<<<<<<< HEAD
-        try:
-            git_repo = Repo(path, search_parent_directories=True)
-            self.repo = git_repo.git
-        except:
-            if config.get("fallback_to_build_date"):
-                self.fallback_enabled = True
-                logger.warning(
-                    "[git-revision-date-localized-plugin] Unable to find a git directory and/or git is not installed."
-                    " Option 'fallback_to_build_date' set to 'true': Falling back to build date"
-                )
-                return None
-            else:
-                logger.error(
-                    "[git-revision-date-localized-plugin] Unable to find a git directory and/or git is not installed."
-                    " To ignore this error, set option 'fallback_to_build_date: true'"
-                )
-                raise
-=======
     def _get_repo(self, path: str):
         if not os.path.isdir(path):
             path = os.path.dirname(path)
@@ -46,7 +27,6 @@
             # Checks if user is running builds on CI
             # and raise appropriate warnings
             raise_ci_warnings(self.repo_cache[path])
->>>>>>> 71d39208
 
         return self.repo_cache[path]
 
@@ -111,12 +91,12 @@
                 unix_timestamp = self._get_repo(realpath).log(realpath, n=1, date="short", format="%at")
         except (InvalidGitRepositoryError, NoSuchPathError) as err:
             if fallback_to_build_date:
-                logging.warning(
+                logger.warning(
                     "[git-revision-date-localized-plugin] Unable to find a git directory and/or git is not installed."
                     " Option 'fallback_to_build_date' set to 'true': Falling back to build date"
                 )
             else:
-                logging.error(
+                logger.error(
                     "[git-revision-date-localized-plugin] Unable to find a git directory and/or git is not installed."
                     " To ignore this error, set option 'fallback_to_build_date: true'"
                 )
